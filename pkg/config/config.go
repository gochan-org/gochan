package config

import (
	"database/sql"
	"encoding/json"
	"errors"
	"os"
	"os/exec"
	"path"
	"strings"

	"github.com/Eggbertx/durationutil"
	"github.com/gochan-org/gochan/pkg/gcutil"
	"github.com/gochan-org/gochan/pkg/posting/geoip"
)

const (
	randomStringSize = 16
	cookieMaxAgeEx   = ` (example: "1 year 2 months 3 days 4 hours", or "1y2mo3d4h"`

	DefaultSQLTimeout            = 15
	DefaultSQLMaxConns           = 10
	DefaultSQLConnMaxLifetimeMin = 3
)

var (
	Cfg     *GochanConfig
	cfgPath string

	boardConfigs = map[string]BoardConfig{}
)

type GochanConfig struct {
	SystemCriticalConfig
	SiteConfig
	BoardConfig
	jsonLocation string
	testing      bool
}

func SetMockConfig() {
<<<<<<< HEAD
	Cfg = &GochanConfig{
=======
	cfg = &GochanConfig{
>>>>>>> 3b8fcc25
		SystemCriticalConfig: SystemCriticalConfig{
			ListenIP:     "127.0.0.1",
			Port:         8080,
			UseFastCGI:   false,
			DocumentRoot: "/var/www/html",
			TemplateDir:  "/var/www/html/templates",
			LogDir:       "/var/log/gochan",
			Plugins:      []string{},
			PluginSettings: map[string]any{
				"examplePlugin": true,
			},
			SiteHeaderURL: "http://example.com",
			WebRoot:       "/",
			SiteDomain:    "example.com",
			Verbose:       true,
			RandomSeed:    "testseed",
		},
		SiteConfig: SiteConfig{
			FirstPage:             []string{"index"},
			Username:              "admin",
			CookieMaxAge:          "1h",
			StaffSessionDuration:  "2h",
			Lockdown:              false,
			LockdownMessage:       "",
			SiteName:              "Test Site",
			SiteSlogan:            "A testing site",
			Modboard:              "mod",
			MaxRecentPosts:        10,
			RecentPostsWithNoFile: false,
			EnableAppeals:         true,
			MinifyHTML:            false,
			MinifyJS:              false,
			GeoIPType:             "none",
			GeoIPOptions:          make(map[string]any),
			Captcha: CaptchaConfig{
				Type:                 "none",
				OnlyNeededForThreads: false,
				SiteKey:              "",
				AccountSecret:        "",
			},
			FingerprintVideoThumbnails: false,
			FingerprintHashLength:      16,
		},
		BoardConfig: BoardConfig{
			InheritGlobalStyles: true,
			Styles:              []Style{},
			DefaultStyle:        "default",
			Banners:             []PageBanner{},
			PostConfig: PostConfig{
				MaxLineLength:            1000,
				ReservedTrips:            []string{},
				ThreadsPerPage:           10,
				RepliesOnBoardPage:       5,
				StickyRepliesOnBoardPage: 2,
				NewThreadsRequireUpload:  false,
				CyclicalThreadNumPosts:   100,
				BanColors:                []string{"#FF0000"},
				BanMessage:               "You are banned!",
				EmbedWidth:               640,
				EmbedHeight:              360,
				EnableEmbeds:             true,
				ImagesOpenNewTab:         false,
				NewTabOnOutlinks:         true,
				DisableBBcode:            false,
			},
			UploadConfig: UploadConfig{
				RejectDuplicateImages: true,
				ThumbWidth:            150,
				ThumbHeight:           150,
				ThumbWidthReply:       100,
				ThumbHeightReply:      100,
				ThumbWidthCatalog:     200,
				ThumbHeightCatalog:    200,
				AllowOtherExtensions:  map[string]string{"pdf": "application/pdf"},
				StripImageMetadata:    "none",
				ExiftoolPath:          "",
			},
			DateTimeFormat:         "2006-01-02 15:04:05",
			ShowPosterID:           true,
			EnableSpoileredImages:  false,
			EnableSpoileredThreads: false,
			Worksafe:               false,
			ThreadPage:             1,
			Cooldowns:              BoardCooldowns{NewThread: 60, Reply: 30, ImageReply: 15},
			RenderURLsAsLinks:      true,
			ThreadsPerPage:         10,
			EnableGeoIP:            false,
			EnableNoFlag:           false,
			CustomFlags:            []geoip.Country{},
			isGlobal:               true,
		},
		jsonLocation: "test_config.json",
		testing:      true,
	}
}

// ValidateValues checks to make sure that the configuration options are usable
// (e.g., ListenIP is a valid IP address, Port isn't a negative number, etc)
func (gcfg *GochanConfig) ValidateValues() error {
	// if net.ParseIP(gcfg.ListenIP) == nil {
	// 	return &InvalidValueError{Field: "ListenIP", Value: gcfg.ListenIP}
	// }
	changed := false

	_, err := durationutil.ParseLongerDuration(gcfg.CookieMaxAge)
	if errors.Is(err, durationutil.ErrInvalidDurationString) {
		return &InvalidValueError{Field: "CookieMaxAge", Value: gcfg.CookieMaxAge, Details: err.Error() + cookieMaxAgeEx}
	} else if err != nil {
		return err
	}

	_, err = durationutil.ParseLongerDuration(gcfg.StaffSessionDuration)
	if errors.Is(err, durationutil.ErrInvalidDurationString) {
		return &InvalidValueError{Field: "StaffSessionDuration", Value: gcfg.StaffSessionDuration, Details: err.Error() + cookieMaxAgeEx}
	} else if err != nil {
		return err
	}

	if gcfg.DBtype == "postgresql" {
		gcfg.DBtype = "postgres"
	}
	found := false
	drivers := sql.Drivers()
	for _, driver := range drivers {
		if gcfg.DBtype == driver {
			found = true
			break
		}
	}
	if !found {
		return &InvalidValueError{
			Field:   "DBtype",
			Value:   gcfg.DBtype,
			Details: "currently supported values: " + strings.Join(drivers, ",")}
	}

	if gcfg.RandomSeed == "" {
		gcfg.RandomSeed = gcutil.RandomString(randomStringSize)
		changed = true
	}

	if gcfg.StripImageMetadata == "exif" || gcfg.StripImageMetadata == "all" {
		if gcfg.ExiftoolPath == "" {
			if gcfg.ExiftoolPath, err = exec.LookPath("exiftool"); err != nil {
				return &InvalidValueError{
					Field:   "ExiftoolPath",
					Value:   "",
					Details: "unable to find exiftool in the system path",
				}
			}
		} else {
			if _, err = exec.LookPath(gcfg.ExiftoolPath); err != nil {
				return &InvalidValueError{
					Field:   "ExiftoolPath",
					Value:   gcfg.ExiftoolPath,
					Details: "unable to find exiftool at the given location",
				}
			}
		}
	} else if gcfg.StripImageMetadata != "" && gcfg.StripImageMetadata != "none" {
		return &InvalidValueError{
			Field:   "StripImageMetadata",
			Value:   gcfg.StripImageMetadata,
			Details: `valid values are "","none","exif", or "all"`,
		}
	}

	if !changed {
		return nil
	}
	return gcfg.Write()
}

func (gcfg *GochanConfig) Write() error {
	str, err := json.MarshalIndent(gcfg, "", "\t")
	if err != nil {
		return err
	}
	if gcfg.testing {
		// don't try to write anything if we're doing a test
		return nil
	}
	return os.WriteFile(gcfg.jsonLocation, str, NormalFileMode)
}

type SQLConfig struct {
	DBtype     string
	DBhost     string
	DBname     string
	DBusername string
	DBpassword string
	DBprefix   string

	DBTimeoutSeconds     int
	DBMaxOpenConnections int
	DBMaxIdleConnections int
	DBConnMaxLifetimeMin int
}

/*
SystemCriticalConfig contains configuration options that are extremely important, and fucking with them while
the server is running could have site breaking consequences. It should only be changed by modifying the configuration
file and restarting the server.
*/
type SystemCriticalConfig struct {
	ListenIP       string
	Port           int
	UseFastCGI     bool
	DocumentRoot   string
	TemplateDir    string
	LogDir         string
	Plugins        []string
	PluginSettings map[string]any

	SiteHeaderURL string
	WebRoot       string
	SiteDomain    string

	SQLConfig

	Verbose    bool `json:"DebugMode"`
	RandomSeed string
	Version    *GochanVersion `json:"-"`
	TimeZone   int            `json:"-"`
}

// SiteConfig contains information about the site/community, e.g. the name of the site, the slogan (if set),
// the first page to look for if a directory is requested, etc
type SiteConfig struct {
	FirstPage            []string
	Username             string
	CookieMaxAge         string
	StaffSessionDuration string
	Lockdown             bool
	LockdownMessage      string

	SiteName   string
	SiteSlogan string
	Modboard   string

	MaxRecentPosts        int
	RecentPostsWithNoFile bool
	EnableAppeals         bool

	MinifyHTML   bool
	MinifyJS     bool
	GeoIPType    string
	GeoIPOptions map[string]any
	Captcha      CaptchaConfig

	FingerprintVideoThumbnails bool
	FingerprintHashLength      int
}

type CaptchaConfig struct {
	Type                 string
	OnlyNeededForThreads bool
	SiteKey              string
	AccountSecret        string
}

func (cc *CaptchaConfig) UseCaptcha() bool {
	return cc.SiteKey != "" && cc.AccountSecret != ""
}

type BoardCooldowns struct {
	NewThread  int `json:"threads"`
	Reply      int `json:"replies"`
	ImageReply int `json:"images"`
}

type PageBanner struct {
	Filename string
	Width    int
	Height   int
}

// BoardConfig contains information about a specific board to be stored in /path/to/board/board.json
// If a board doesn't have board.json, the site's default board config (with values set in gochan.json) will be used
type BoardConfig struct {
	InheritGlobalStyles bool
	Styles              []Style
	DefaultStyle        string
	Banners             []PageBanner

	PostConfig
	UploadConfig

	DateTimeFormat         string
	ShowPosterID           bool
	EnableSpoileredImages  bool
	EnableSpoileredThreads bool
	Worksafe               bool
	ThreadPage             int
	Cooldowns              BoardCooldowns
	RenderURLsAsLinks      bool
	ThreadsPerPage         int
	EnableGeoIP            bool
	EnableNoFlag           bool
	CustomFlags            []geoip.Country
	isGlobal               bool
}

// CheckCustomFlag returns true if the given flag and name are configured for
// the board (or are globally set)
func (bc *BoardConfig) CheckCustomFlag(flag string) (string, bool) {
	for _, country := range bc.CustomFlags {
		if flag == country.Flag {
			return country.Name, true
		}
	}
	return "", false
}

// IsGlobal returns true if this is the global configuration applied to all
// boards by default, or false if it is an explicitly configured board
func (bc *BoardConfig) IsGlobal() bool {
	return bc.isGlobal
}

// Style represents a theme (Pipes, Dark, etc)
type Style struct {
	Name     string
	Filename string
}

type UploadConfig struct {
	RejectDuplicateImages bool
	ThumbWidth            int
	ThumbHeight           int
	ThumbWidthReply       int
	ThumbHeightReply      int
	ThumbWidthCatalog     int
	ThumbHeightCatalog    int

	AllowOtherExtensions map[string]string

	// Sets what (if any) metadata to remove from uploaded images using exiftool.
	// Valid values are "", "none" (has the same effect as ""), "exif", or "all" (for stripping all metadata)
	StripImageMetadata string
	// The path to the exiftool command. If unset or empty, the system path will be used to find it
	ExiftoolPath string
}

func (uc *UploadConfig) AcceptedExtension(filename string) bool {
	ext := strings.ToLower(path.Ext(filename))
	switch ext {
	// images
	case ".gif":
		fallthrough
	case ".jfif":
		fallthrough
	case ".jpeg":
		fallthrough
	case ".jpg":
		fallthrough
	case ".png":
		fallthrough
	case ".webp":
		fallthrough
	// videos
	case ".mp4":
		fallthrough
	case ".webm":
		return true
	}
	// other formats as configured
	_, ok := uc.AllowOtherExtensions[ext]
	return ok
}

type PostConfig struct {
	MaxLineLength int
	ReservedTrips []string

	ThreadsPerPage           int
	RepliesOnBoardPage       int
	StickyRepliesOnBoardPage int
	NewThreadsRequireUpload  bool
	CyclicalThreadNumPosts   int

	BanColors        []string
	BanMessage       string
	EmbedWidth       int
	EmbedHeight      int
	EnableEmbeds     bool
	ImagesOpenNewTab bool
	NewTabOnOutlinks bool
	DisableBBcode    bool
}

func WriteConfig() error {
	return Cfg.Write()
}

// GetSQLConfig returns SQL configuration info. It returns a value instead of a a pointer to it
// because it is not safe to edit while Gochan is running
func GetSQLConfig() SQLConfig {
	return Cfg.SQLConfig
}

// GetSystemCriticalConfig returns system-critical configuration options like listening IP
// It returns a value instead of a pointer, because it is not usually safe to edit while Gochan is running.
func GetSystemCriticalConfig() *SystemCriticalConfig {
	return &Cfg.SystemCriticalConfig
}

// GetSiteConfig returns the global site configuration (site name, slogan, etc)
func GetSiteConfig() *SiteConfig {
	return &Cfg.SiteConfig
}

// GetBoardConfig returns the custom configuration for the specified board (if it exists)
// or the global board configuration if board is an empty string or it doesn't exist
func GetBoardConfig(board string) *BoardConfig {
	bc, exists := boardConfigs[board]
	if board == "" || !exists {
		return &Cfg.BoardConfig
	}
	return &bc
}

// UpdateBoardConfig updates or establishes the configuration for the given board
func UpdateBoardConfig(dir string) error {
	ba, err := os.ReadFile(path.Join(Cfg.DocumentRoot, dir, "board.json"))
	if err != nil {
		if os.IsNotExist(err) {
			// board doesn't have a custom config, use global config
			return nil
		}
		return err
	}
	boardcfg := Cfg.BoardConfig
	if err = json.Unmarshal(ba, &boardcfg); err != nil {
		return err
	}
	boardcfg.isGlobal = false
	boardConfigs[dir] = boardcfg
	return nil
}

// DeleteBoardConfig removes the custom board configuration data, normally should be used
// when a board is deleted
func DeleteBoardConfig(dir string) {
	delete(boardConfigs, dir)
}

func VerboseMode() bool {
	return Cfg.testing || Cfg.SystemCriticalConfig.Verbose
}

func SetVerbose(verbose bool) {
	Cfg.Verbose = verbose
}

func GetVersion() *GochanVersion {
	return Cfg.Version
}<|MERGE_RESOLUTION|>--- conflicted
+++ resolved
@@ -39,11 +39,9 @@
 }
 
 func SetMockConfig() {
-<<<<<<< HEAD
-	Cfg = &GochanConfig{
-=======
+  
 	cfg = &GochanConfig{
->>>>>>> 3b8fcc25
+
 		SystemCriticalConfig: SystemCriticalConfig{
 			ListenIP:     "127.0.0.1",
 			Port:         8080,
