module github.com/gochan-org/gochan

go 1.23.0

<<<<<<< HEAD
toolchain go1.23.7
=======
toolchain go1.24.1
>>>>>>> 8dfc6f64

require (
	github.com/CuberL/glua-async v0.0.0-20190614102843-43f22221106d
	github.com/Eggbertx/durationutil v1.0.0
	github.com/Eggbertx/geoip-legacy v1.1.0
	github.com/PuerkitoBio/goquery v1.10.3
	github.com/aquilax/tripcode v1.0.1
	github.com/cjoudrey/gluahttp v0.0.0-20201111170219-25003d9adfa9
	github.com/devedge/imagehash v0.0.0-20180324030135-7061aa3b4066
	github.com/disintegration/imaging v1.6.2
	github.com/frustra/bbcode v0.0.0-20201127003707-6ef347fbe1c8
	github.com/go-sql-driver/mysql v1.9.2
	github.com/ip2location/ip2location-go/v9 v9.7.1
	github.com/lib/pq v1.10.9
	github.com/mattn/go-sqlite3 v1.14.28
	github.com/oschwald/maxminddb-golang v1.13.1
	github.com/rs/zerolog v1.34.0
	github.com/stretchr/testify v1.10.0
	github.com/tdewolff/minify v2.3.6+incompatible
	github.com/uptrace/bunrouter v1.0.23
	github.com/vadv/gopher-lua-libs v0.5.0
	github.com/yuin/gopher-lua v1.1.1
	golang.org/x/crypto v0.37.0
	golang.org/x/image v0.26.0
	golang.org/x/net v0.39.0
	layeh.com/gopher-json v0.0.0-20201124131017-552bb3c4c3bf
	layeh.com/gopher-luar v1.0.11
)

require (
	github.com/andybalholm/cascadia v1.3.3 // indirect
	github.com/pkg/errors v0.9.1 // indirect
)

require (
	filippo.io/edwards25519 v1.1.0 // indirect
	github.com/DATA-DOG/go-sqlmock v1.5.2
	github.com/davecgh/go-spew v1.1.1 // indirect
	github.com/kr/pretty v0.3.1 // indirect
	github.com/mattn/go-colorable v0.1.14 // indirect
	github.com/mattn/go-isatty v0.0.20 // indirect
	github.com/pmezard/go-difflib v1.0.0 // indirect
	github.com/rogpeppe/go-internal v1.14.1 // indirect
	github.com/tdewolff/parse v2.3.4+incompatible // indirect
	github.com/tdewolff/test v1.0.11 // indirect
	gitlab.com/nyarla/go-crypt v0.0.0-20160106005555-d9a5dc2b789b // indirect
	golang.org/x/sys v0.32.0 // indirect
	golang.org/x/text v0.24.0 // indirect
	gopkg.in/check.v1 v1.0.0-20201130134442-10cb98267c6c // indirect
	gopkg.in/yaml.v3 v3.0.1 // indirect
	lukechampine.com/uint128 v1.3.0 // indirect
)<|MERGE_RESOLUTION|>--- conflicted
+++ resolved
@@ -2,11 +2,7 @@
 
 go 1.23.0
 
-<<<<<<< HEAD
-toolchain go1.23.7
-=======
 toolchain go1.24.1
->>>>>>> 8dfc6f64
 
 require (
 	github.com/CuberL/glua-async v0.0.0-20190614102843-43f22221106d
